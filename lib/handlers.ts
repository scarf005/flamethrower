--- conflicted
+++ resolved
@@ -29,17 +29,11 @@
   }
 }
 
-<<<<<<< HEAD
 // Smooth scroll to anchor link
 export function scrollToAnchor(anchor) {
   document
     .querySelector(anchor)
     .scrollIntoView({ behavior: 'smooth', block: 'start' });
-=======
-// Smooth stroll to anchor link
-export function scrollToAnchor(anchor): void {
-  document.querySelector(anchor).scrollIntoView({ behavior: 'smooth', block: 'start' });
->>>>>>> 77a63cfd
 }
 
 /**
