<<<<<<< HEAD
import { FetchProgressEvent, FlamethrowerOptions, RouteChangeData } from './interfaces';
=======
import { FlamethrowerOptions, RouteChangeData } from './interfaces';
>>>>>>> 369de023
import { addToPushState, handleLinkClick, handlePopState, scrollToTop } from './handlers';
import { mergeHead, formatNextDocument, replaceBody, runScripts } from './dom';

const defaultOpts = {
  log: false,
  pageTransitions: false,
};

export class Router {
  public enabled = true;
  private prefetched = new Set<string>();
  private observer: IntersectionObserver;

  constructor(public opts?: FlamethrowerOptions) {
    this.opts = { ...defaultOpts, ...(opts ?? {}) };

    if (window?.history) {
      document.addEventListener('click', (e) => this.onClick(e));
      window.addEventListener('popstate', (e) => this.onPop(e));
      this.prefetch();
    } else {
      console.warn('flamethrower router not supported in this browser or environment');
      this.enabled = false;
    }
  }

  /**
   * @param  {string} path
   * Navigate to a url
   */
  public go(path: string): Promise<boolean> {
    const prev = window.location.href;
    const next = new URL(path, location.origin).href;
    return this.reconstructDOM({ type: 'go', next, prev });
  }

  /**
   * Navigate back
   */
  public back(): void {
    window.history.back();
  }

  /**
   * Navigate forward
   */
  public forward(): void {
    window.history.forward();
  }

  /**
   * Find all links on page
   */
  private get allLinks(): (HTMLAnchorElement | HTMLAreaElement)[] {
    return Array.from(document.links).filter(
      (node) =>
        node.href.includes(document.location.origin) && // on origin url
        !node.href.includes('#') && // not an id anchor
        node.href !== (document.location.href || document.location.href + '/') && // not current page
        !this.prefetched.has(node.href), // not already prefetched
    );
  }

  private log(...args: any[]): void {
    this.opts.log && console.log(...args);
  }

  /**
   *  Check if the route is qualified for prefetching and prefetch it with chosen method
   */
  private prefetch(): void {
    if (this.opts.prefetch === 'visible') {
      this.prefetchVisible();
    } else if (this.opts.prefetch === 'hover') {
      this.prefetchOnHover();
    } else {
      return;
    }
  }

  /**
   *  Finds links on page and prefetches them on hover
   */
<<<<<<< HEAD
  private prefetchOnHover() {
=======
  private prefetchOnHover(): void {
>>>>>>> 369de023
    this.allLinks.forEach((node) => {
      const url = node.getAttribute('href');
      // Using `pointerenter` instead of `mouseenter` to support touch devices hover behavior, PS: `pointerenter` event fires only once
      node.addEventListener('pointerenter', () => this.createLink(url), { once: true });
    });
  }

  /**
   *  Prefetch all visible links
   */
  private prefetchVisible(): void {
    const intersectionOpts = {
      root: null,
      rootMargin: '0px',
      threshold: 1.0,
    };

    if ('IntersectionObserver' in window) {
      this.observer ||= new IntersectionObserver((entries, observer) => {
        entries.forEach((entry) => {
          const url = entry.target.getAttribute('href');

          if (this.prefetched.has(url)) {
            observer.unobserve(entry.target);
            return;
          }

          if (entry.isIntersecting) {
            this.createLink(url);
            observer.unobserve(entry.target);
          }
        });
      }, intersectionOpts);
      this.allLinks.forEach((node) => this.observer.observe(node));
    }
  }

  /**
   * @param  {string} url
   * Create a link to prefetch
   */
  private createLink(url: string): void {
    const linkEl = document.createElement('link');
    linkEl.rel = 'prefetch';
    linkEl.href = url;
    linkEl.as = 'document';

    linkEl.onload = () => this.log('🌩️ prefetched', url);
    linkEl.onerror = (err) => this.log('🤕 can\'t prefetch', url, err);

    document.head.appendChild(linkEl);

    // Keep track of prefetched links
    this.prefetched.add(url);
  }

  /**
   * @param  {MouseEvent} e
   * Handle clicks on links
   */
  private onClick(e: MouseEvent): void {
    this.reconstructDOM(handleLinkClick(e));
  }

  /**
   * @param  {PopStateEvent} e
   * Handle popstate events like back/forward
   */
  private onPop(e: PopStateEvent): void {
    this.reconstructDOM(handlePopState(e));
  }
  /**
   * @param  {RouteChangeData} routeChangeData
   * Main process for reconstructing the DOM
   */
  private async reconstructDOM({ type, next, prev }: RouteChangeData): Promise<boolean> {
    if (!this.enabled) {
      this.log('router disabled');
      return;
    }

    try {
      this.log('⚡', type);

      // Check type && window href destination
      // Disqualify if fetching same URL
      if (['popstate', 'link', 'go'].includes(type) && next !== prev) {
        this.opts.log && console.time('⏱️');

        window.dispatchEvent(new CustomEvent('flamethrower:router:fetch'));

        // Update window history
        addToPushState(next);

        // Fetch next document
        const res = await fetch(next, { headers: { 'X-Flamethrower': '1' } })
          .then((res) => {
            const reader = res.body.getReader();
            const length = parseInt(res.headers.get('Content-Length'));
            let bytesReceived = 0;

            // take each received chunk and emit an event, pass through to new stream which will be read as text
            return new ReadableStream({
              start(controller) {
                // The following function handles each data chunk
                function push() {
                  // "done" is a Boolean and value a "Uint8Array"
                  reader.read().then(({ done, value }) => {
                    // If there is no more data to read
                    if (done) {
                      controller.close();
                      return;
                    }

                    bytesReceived += value.length;
                    window.dispatchEvent(
                      new CustomEvent<FetchProgressEvent>('flamethrower:router:fetch-progress', {
                        detail: {
                          // length may be NaN if no Content-Length header was found
                          progress: Number.isNaN(length) ? 0 : (bytesReceived / length) * 100,
                          received: bytesReceived,
                          length: length || 0,
                        },
                      }),
                    );
                    // Get the data and send it to the browser via the controller
                    controller.enqueue(value);
                    // Check chunks by logging to the console
                    push();
                  });
                }

                push();
              },
            });
          })
          .then((stream) => new Response(stream, { headers: { 'Content-Type': 'text/html' } }));
        const html = await res.text();
        const nextDoc = formatNextDocument(html);

        // Merge HEAD
        mergeHead(nextDoc);

        // Merge BODY
        // with optional native browser page transitions
        if (this.opts.pageTransitions && (document as any).createDocumentTransition) {
          const transition = (document as any).createDocumentTransition();
          transition.start(() => {
            replaceBody(nextDoc);
            runScripts();
          });
        } else {
          replaceBody(nextDoc);
          runScripts();
        }

        // handle scroll
        scrollToTop(type);

        window.dispatchEvent(new CustomEvent('flamethrower:router:end'));

        // delay for any js rendered links
        setTimeout(() => {
          this.prefetch();
        }, 200);

        this.opts.log && console.timeEnd('⏱️');
      }
    } catch (err) {
      window.dispatchEvent(new CustomEvent('flamethrower:router:error', err));
      this.opts.log && console.timeEnd('⏱️');
      console.error('💥 router fetch failed', err);
      return false;
    }
  }
}<|MERGE_RESOLUTION|>--- conflicted
+++ resolved
@@ -1,8 +1,4 @@
-<<<<<<< HEAD
 import { FetchProgressEvent, FlamethrowerOptions, RouteChangeData } from './interfaces';
-=======
-import { FlamethrowerOptions, RouteChangeData } from './interfaces';
->>>>>>> 369de023
 import { addToPushState, handleLinkClick, handlePopState, scrollToTop } from './handlers';
 import { mergeHead, formatNextDocument, replaceBody, runScripts } from './dom';
 
@@ -86,11 +82,7 @@
   /**
    *  Finds links on page and prefetches them on hover
    */
-<<<<<<< HEAD
-  private prefetchOnHover() {
-=======
   private prefetchOnHover(): void {
->>>>>>> 369de023
     this.allLinks.forEach((node) => {
       const url = node.getAttribute('href');
       // Using `pointerenter` instead of `mouseenter` to support touch devices hover behavior, PS: `pointerenter` event fires only once
