--- conflicted
+++ resolved
@@ -4,11 +4,7 @@
     <meta charset="UTF-8" />
     <meta http-equiv="X-UA-Compatible" content="IE=edge" />
     <meta name="viewport" content="width=device-width, initial-scale=1.0" />
-<<<<<<< HEAD
-    <link rel="icon" href="/favicon.ico" type="image/png" />
-=======
     <link rel="icon" href="../favicon.ico" type="image/png" />
->>>>>>> 563392fb
     <meta name="description" content="The About Page" />
     <meta name="extra" content="test" />
     <title>About</title>
@@ -24,11 +20,6 @@
       #heading {
         color: blue;
       }
-<<<<<<< HEAD
-    </style>
-  </head>
-  <body>
-=======
       #load-bar {
         background-color: blue;
         position: fixed;
@@ -41,7 +32,6 @@
   </head>
   <body>
     <div id="load-bar"></div>
->>>>>>> 563392fb
     <h1 id="heading">About</h1>
     <a href="/">Home</a> | <a href="#chapter">Heading</a> | <a href="https://google.com">External</a> |
     <button id="go">Go</button>
@@ -71,8 +61,6 @@
     <script>
       console.log('body script');
       document.getElementById('bodyCheck').innerText = '✔️ body script works';
-<<<<<<< HEAD
-=======
     </script>
     <script>
       // test content length progress
@@ -82,7 +70,6 @@
         console.log(loadBar);
         loadBar.style.width = detail.progress + '%';
       });
->>>>>>> 563392fb
     </script>
   </body>
 </html>