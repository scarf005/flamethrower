--- conflicted
+++ resolved
@@ -4,23 +4,12 @@
     <meta charset="UTF-8" />
     <meta http-equiv="X-UA-Compatible" content="IE=edge" />
     <meta name="viewport" content="width=device-width, initial-scale=1.0" />
-<<<<<<< HEAD
-    <link rel="icon" href="/favicon.ico" type="image/png" />
-=======
     <link rel="icon" href="../favicon.ico" type="image/png" />
->>>>>>> 563392fb
     <title>Test Page</title>
     <script defer type="module">
       import flamethrower from '/flamethrower.js';
       flamethrower({ prefetch: 'visible', log: true, pageTransitions: true });
     </script>
-<<<<<<< HEAD
-  </head>
-  <body>
-    <h1 id="heading">Test Page</h1>
-    <a href="/">home</a>
-    <a href="/about">about</a>
-=======
     <style>
       #load-bar {
         background-color: blue;
@@ -46,6 +35,5 @@
         loadBar.style.width = detail.progress + '%';
       });
     </script>
->>>>>>> 563392fb
   </body>
 </html>